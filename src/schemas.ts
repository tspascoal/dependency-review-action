import * as z from 'zod'

export const SEVERITIES = ['critical', 'high', 'moderate', 'low'] as const

export const ChangeSchema = z.object({
  change_type: z.enum(['added', 'removed']),
  manifest: z.string(),
  ecosystem: z.string(),
  name: z.string(),
  version: z.string(),
  package_url: z.string(),
  license: z.string().nullable(),
  source_repository_url: z.string().nullable(),
  vulnerabilities: z
    .array(
      z.object({
        severity: z.enum(['critical', 'high', 'moderate', 'low']),
        advisory_ghsa_id: z.string(),
        advisory_summary: z.string(),
        advisory_url: z.string()
      })
    )
    .optional()
    .default([])
})

export const PullRequestSchema = z.object({
  number: z.number(),
  base: z.object({sha: z.string()}),
  head: z.object({sha: z.string()})
})

export const ConfigurationOptionsSchema = z
  .object({
    fail_on_severity: z.enum(SEVERITIES).default('low'),
    allow_licenses: z.array(z.string()).default([]),
    deny_licenses: z.array(z.string()).default([]),
<<<<<<< HEAD
    check_name_vulnerability: z.string().nullable(),
    check_name_license: z.string().nullable()
=======
    check_name_vulnerability: z.string().nullable()
>>>>>>> e459d0fb
  })
  .partial()
  .refine(
    obj => !(obj.allow_licenses && obj.deny_licenses),
    'Your workflow file has both an allow_licenses list and deny_licenses list, but you can only set one or the other.'
  )

export const ChangesSchema = z.array(ChangeSchema)

export type Change = z.infer<typeof ChangeSchema>
export type Changes = z.infer<typeof ChangesSchema>
export type ConfigurationOptions = z.infer<typeof ConfigurationOptionsSchema>
export type Severity = typeof SEVERITIES[number]<|MERGE_RESOLUTION|>--- conflicted
+++ resolved
@@ -35,12 +35,8 @@
     fail_on_severity: z.enum(SEVERITIES).default('low'),
     allow_licenses: z.array(z.string()).default([]),
     deny_licenses: z.array(z.string()).default([]),
-<<<<<<< HEAD
     check_name_vulnerability: z.string().nullable(),
-    check_name_license: z.string().nullable()
-=======
     check_name_vulnerability: z.string().nullable()
->>>>>>> e459d0fb
   })
   .partial()
   .refine(
